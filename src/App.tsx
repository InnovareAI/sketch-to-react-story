--- conflicted
+++ resolved
@@ -159,12 +159,8 @@
                 <Route path="contacts-old" element={<Contacts />} />
                 <Route path="test-sync" element={<ContactSyncTest />} />
                 <Route path="inbox" element={<GlobalInbox />} />
-<<<<<<< HEAD
                 <Route path="templates" element={<Templates />} />
                 <Route path="seo-review" element={<SeoReview />} />
-=======
-                <Route path="templates" element={<TemplatesEnhanced />} />
->>>>>>> 2d4dcf9e
                 <Route path="analytics" element={<Dashboard />} /> {/* Analytics redirects to Dashboard */}
                 
                 {/* Team Routes */}
