--- conflicted
+++ resolved
@@ -11,12 +11,11 @@
 - **Netlify automatically deploys from main branch**
 
 ## Project Overview
-<<<<<<< HEAD
 Pharmaceutical SEO content automation platform for drug information management:
 - React + TypeScript + Vite + Supabase
-- AI-powered pharmaceutical content generation
+- AI-powered pharmaceutical content generation with 4-stage development prompts
 - Medical accuracy validation and compliance scoring
-- SEO optimization for drug submissions
+- SEO optimization for drug submissions with audience differentiation
 - Workflow management for pharmaceutical content review
 
 ## Tech Stack
@@ -27,66 +26,43 @@
 - **Database**: PostgreSQL with submissions table, RLS security
 - **Deployment**: Netlify (auto-deploy from main branch)
 
-## Key Components
-- **Submissions Form** - HTML form at `/dist/WORKING_FORM.html` for drug submissions
-- **Target Audience Selection** - HCP vs Patient content differentiation
-- **AI Content Generation** - Edge function generates audience-specific SEO content
-- **Database Integration** - Direct PostgreSQL submissions table with 86+ entries
-- **Medical Validation** - Compliance scoring and accuracy verification
-- **SEO Optimization** - Meta tags, keywords, schema markup generation
+## Key Features - 4-Stage Pharmaceutical SEO System
+### STAGE 1: Market Shaping
+- **Disease education content** without brand names
+- Builds disease category awareness before product promotion
+- Based on regulatory examples (ntmfacts.com, yourattentionplease.com)
+
+### STAGE 2: Phase III Clinical Trial
+- **Pre-launch clinical focus** with trial data emphasis
+- Regulatory pathway and approval timeline content
+- Clinical efficacy and safety findings
+
+### STAGE 3: Market Launch 1-6 Months
+- **Early adoption focus** highlighting NEW availability
+- FDA approval and innovative treatment messaging
+- Access and availability information
+
+### STAGE 4: Market Launch 7-12 Months
+- **Established experience focus** with proven efficacy
+- Real-world evidence and outcomes
+- Widespread prescriber adoption messaging
+
+## Target Audience Differentiation
+- **HCP Content**: Medical terminology, clinical data, prescribing information
+- **Patient Content**: Accessible language, quality of life focus, prescription safety
+
+## SEO Formatting Requirements
+- **Title Format**: `Condition | BRAND® (generic)` (Stages 2-4 only)
+- **Meta Description**: Condition descriptors, NO clinical trials (except Phase III)
+- **H1 Tags**: NO brand names, treatment/condition focus only
 
 ## Current Database Status
-- **86+ pharmaceutical submissions** in production database (as of 2025-08-15)
-- **Active drugs**: Keytruda, Ozempic, Ibrance, Kisqali, Skyrizi, Rinvoq, Advil, Metformin
-- **Therapeutic areas**: Oncology, Immunology, Endocrinology, Dermatology, Pain Management
-- **Target audiences**: Both HCP and Patient content supported
-- **AI processing pipeline**: Fully operational with audience-specific content generation
-- **Database connection**: PostgreSQL via Supabase with auto-processing triggers
-=======
-SAM AI - Advanced multi-agent sales automation platform:
-- Conversational onboarding with human-in-the-loop message approval
-- 8-step orchestration workflow via N8N integration
-- LinkedIn + Email automation via Unipile and ReachInbox
-- Per-user RAG database for personalized AI responses
-- Real-time prospect intelligence and campaign management
-
-## Tech Stack
-- **Frontend**: React 18, TypeScript, Vite, shadcn/ui, Tailwind CSS
-- **Backend**: Supabase (database, auth, edge functions, per-user RAG)
-- **Workflow Orchestration**: N8N (8-step SAM automation process)
-- **Integrations**: 
-  - Apify MCP (LinkedIn/web scraping)
-  - Unipile (LinkedIn automation, calendar)
-  - ReachInbox (email automation)
-  - YouTube transcript analysis
-- **AI Processing**: N8N MCP integration with Anthropic best practices
-- **Deployment**: Netlify (auto-deploy from main branch)
-
-## Key Components
-- **Profile.tsx** - Complete user profile management (RECENTLY COMPLETED)
-- **CampaignSetup.tsx** - LinkedIn campaign management interface
-- **WorkspaceSidebar.tsx** - Navigation sidebar
-- **LinkedInIntegration.tsx** - Bright Data proxy integration
-- **MessageQueue.tsx** - Message queue management
-
-## Recent Major Updates
-### Admin User Management System (COMPLETED)
-✅ **Dual user invitation methods** - Direct invite with temp password OR LinkedIn URL import
-✅ **AddUserModal component** - Clean modal UI with two tabs for different invitation methods
-✅ **UserSetup flow** - 3-step onboarding: password setup, LinkedIn auth, completion
-✅ **Admin-only controls** - "Add User" button only visible to admins
-✅ **Temporary passwords** - Auto-generated secure passwords for invited users
-✅ **LinkedIn integration** - Import users directly from LinkedIn profiles
-✅ **Role management** - Assign Admin/Member roles during invitation
-✅ **Setup links** - Unique token-based URLs for user onboarding
-
-### Profile Page (Previously Completed)
-✅ **Profile page fully functional** - All features working without authentication
-✅ **No authentication required** - Uses static mock data for immediate functionality
-✅ **All CTA buttons working** - Every button has proper functionality
-✅ **Name editing persists** - Profile changes save and update UI immediately
-✅ **Responsive design** - Works on all devices
->>>>>>> 2d4dcf9e
+- **100+ pharmaceutical submissions** in production database
+- **Active drugs**: Keytruda, Ozempic, Ibrance, Kisqali, Skyrizi, Rinvoq, AUTOTEST-DRUG
+- **Therapeutic areas**: Oncology, Immunology, Endocrinology, Dermatology
+- **Target audiences**: Both HCP and Patient content fully operational
+- **AI processing pipeline**: 4-stage prompts with auto-triggers functional
+- **Database connection**: PostgreSQL via Supabase with real-time processing
 
 ## Deployment Commands
 ```bash
@@ -100,63 +76,17 @@
 - SUPABASE_URL - Database connection
 - SUPABASE_SERVICE_ROLE_KEY - Admin access
 - SUPABASE_ANON_KEY - Public API access (for forms)
+- OPENROUTER_API_KEY - AI processing via Claude-3.5-Sonnet
 
 ## Important Notes for Next Assistant
-<<<<<<< HEAD
-- **Pharmaceutical focus only** - No LinkedIn, social media, N8N, Perplexity, or OpenRouter
-- **Current tech stack**: React + Supabase + Edge Functions ONLY
-- **Form submission**: `/dist/WORKING_FORM.html` connects directly to PostgreSQL
+- **Pharmaceutical focus only** - Complete 4-stage SEO system operational
+- **Real prescription drugs only** - No fake data or test compounds
+- **Stage-specific prompts**: Market Shaping (disease education), Phase III (clinical), Launch 1-6mo (new), Launch 7-12mo (proven)
 - **Target audience feature**: HCP vs Patient content differentiation implemented
-- **AI processing**: `direct-llm-processor` Edge Function handles content generation
-- **Database operational** - 86+ pharmaceutical submissions with auto-processing
+- **AI processing**: `direct-llm-processor` Edge Function with OpenRouter/Claude
+- **Database operational** - 100+ pharmaceutical submissions with auto-processing
 - **Workflow stages**: pending_review → processing → ai_processed → seo_review
-- **Medical compliance validation** - Accuracy scoring and regulatory compliance checks
+- **Medical compliance**: Accuracy scoring and regulatory compliance checks
+- **SEO dashboard**: `/seo-review` shows all generated content with audience badges
 
-## Status: Pharmaceutical SEO Platform OPERATIONAL ✅
-=======
-- **Admin User Management COMPLETE** - Full invitation system with two methods
-- **UserSetup route FUNCTIONAL** - `/setup/:token` handles invited user onboarding
-- **Members page ENHANCED** - Shows "Add User" button for admins only
-- **Profile page COMPLETE** - No more work needed on /profile route
-- **Authentication removed** - Works with localStorage-based auth
-- **All routes work** - No ProtectedRoute wrappers causing issues
-- **Auto-deploy active** - Every push to main goes live immediately
-
-## SAM AI Implementation Status
-
-### 🎯 Current Focus: Conversational Onboarding Agent
-🔄 **In Progress**: Building conversational interface that orchestrates full SAM workflow
-
-### ✅ Completed Components
-- **Admin User Management System** - Full invitation system with LinkedIn import
-- **Profile Management** - Complete user profile functionality
-- **Message Approval Architecture** - Human-in-the-loop draft approval system
-- **N8N Workflow Integration** - Connection to orchestration workflows
-- **RAG Database Design** - Per-user knowledge base architecture
-- **Quick Actions Interface** - 6 core SAM workflow triggers in WorkspaceDashboard
-
-### 🔄 In Development
-- **Conversational Onboarding Agent** - SAM's interactive setup process
-- **Content Ingestion System** - Website, PDF, YouTube processing
-- **Real-time Workspace Updates** - Live workflow execution status
-
-### 📋 Next Phase
-- **Human Approval System Implementation** - Email-based draft approval (2hr timeout)
-- **Reply Agent Enhancement** - Cross-channel reply monitoring and drafting
-- **Campaign Workflow Integration** - Layer additional campaigns on main workflow
-
-### 📍 Key SAM AI Files
-- `/docs/SAM_AI_Message_Approval_System.md` - Complete system documentation
-- `/src/components/workspace/WorkspaceDashboard.tsx` - Main dashboard with 6 Quick Actions
-- `/src/services/apifyMcp.ts` - LinkedIn/web scraping integration
-- `/src/services/unipile/UnipileService.ts` - LinkedIn automation
-- `/src/services/agents/specialists/KnowledgeBaseAgent.ts` - RAG-based responses
-- `/src/components/ai/AIMessageEngine.tsx` - AI message generation interface
-
-### 🔗 N8N Integration
-- **Workspace**: https://workflows.innovareai.com/projects/E9Xq0Sqn9jUGEbhJ/folders/SnksL8ALgkPaT9yw/workflows
-- **Main Orchestration**: 8-step SAM workflow (scraping → enrichment → scoring → personalization → broadcasting → reply handling → drafting → follow-up)
-- **MCP Integration**: All AI processing handled via N8N MCP workflows
-
-## Status: SAM AI Architecture Designed ✅ | Implementation In Progress 🔄
->>>>>>> 2d4dcf9e
+## Status: 4-Stage Pharmaceutical SEO Platform FULLY OPERATIONAL ✅